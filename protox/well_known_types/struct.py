--- conflicted
+++ resolved
@@ -80,11 +80,7 @@
         return Struct(**value)
 
     @classmethod
-<<<<<<< HEAD
-    def from_bytes(cls, buffer: bytes) -> 'Struct':
-=======
-    def from_stream(cls, stream: BinaryIO, *, strict=True) -> 'Struct':
->>>>>>> bb739217
+    def from_bytes(cls, buffer: bytes, strict: bool = True) -> 'Struct':
         rv = cls()
         map_field = cls._field_by_number[1]
         position = 0
