from abc import ABCMeta
from enum import IntEnum
from typing import BinaryIO, List, Callable, Optional, TypeVar, Type, Dict, Union, Set

from protox.encoding import wire_type_to_decoder
from protox_encoding import decode_header
from protox.exceptions import MessageEncodeError, MessageDecodeError, FieldValidationError
from protox.fields import Field, OneOf, Repeated, MessageField, MapField, PrimitiveField
from protox.validated_dict import ValidatedDict
from protox.validated_list import ValidatedList

if False:
    from protox.well_known_types.descriptor import DescriptorProto  # noqa

__all__ = [
    'Message',
    'define_fields',
]


class FieldGetter:
    def __init__(self, key: str, default=None):
        self._key = key
        self._default = default

    def __call__(self, obj):
        return obj._data.get(self._key, self._default)


class FieldSetter:
    def __init__(self, key):
        self._key = key

    def __call__(self, obj, value):
        obj._field_by_name[self._key].validate_value(value)
        obj._data[self._key] = value


class RepeatedSetter:
    def __init__(self, key, field):
        self._key = key
        self._field = field

    def __call__(self, obj, value):
        obj._field_by_name[self._key].validate_value(value)
        obj._data[self._key] = ValidatedList(self._field, value)


class RepeatedGetter:
    def __init__(self, key, field):
        self._key = key
        self._field = field

    def __call__(self, obj):
        obj._data.setdefault(self._key, ValidatedList(self._field))
        return obj._data[self._key]


class MapSetter:
    def __init__(self, key, field: MapField):
        self._key = key
        self._field = field

    def __call__(self, obj, value):
        obj._field_by_name[self._key].validate_value(value)
        obj._data[self._key] = ValidatedDict(
            self._field,
            value
        )


class MapGetter:
    def __init__(self, key, field: MapField):
        self._key = key
        self._field = field

    def __call__(self, obj):
        obj._data.setdefault(self._key, ValidatedDict(self._field))
        return obj._data[self._key]


class OneOfSetter(FieldSetter):
    def __init__(self, key, one_of: OneOf):
        super().__init__(key)
        self._one_of_name = one_of.name
        self._one_of_fields: List[str] = one_of.fields

    def __call__(self, obj, value):
        obj._field_by_name[self._key].validate_value(value)

        for name in self._one_of_fields:
            obj._data.pop(name, None)

        obj._data[self._key] = value
        obj._which_one_of[self._one_of_name] = self._key


def _add_field_to_message(
    message_type: Type['Message'],
    name: str,
    field: Field
):
    if isinstance(field, Repeated):
        field_getter = RepeatedGetter(name, field.field)
    elif isinstance(field, MapField):
        field_getter = MapGetter(name, field)
    elif isinstance(field, MessageField):
        # TODO: probably replace with MessageGetter
        field_getter = FieldGetter(name, None)
    elif isinstance(field, PrimitiveField):
        field_getter = FieldGetter(name, field.default)
    else:
        raise Exception('Unreachable code')

    if name in message_type._one_of_by_field_name:
        if getattr(field, 'required', False):
            raise FieldValidationError(
                f'A one_of field {message_type.__name__}.{name} should be optional, not required!'
            )

        field_setter = OneOfSetter(name, message_type._one_of_by_field_name[name])
    elif isinstance(field, MapField):
        field_setter = MapSetter(name, field)
    elif isinstance(field, Repeated):
        field_setter = RepeatedSetter(name, field.field)
    else:
        field_setter = FieldSetter(name)

    message_type._field_by_name[name] = field
    message_type._field_by_number[field.number] = field

    field.name = name

    if (
        getattr(field, 'required', False)
        and getattr(field, 'default', None) is None
    ):
        message_type._required_fields.add(field.name)

    setattr(
        message_type,
        name,
        property(
            field_getter,
            field_setter,
        )
    )


def define_fields(
    # using this mangled name to avoid field name conflict
    __message_type__: Type['Message'],
    **kwargs,
):
    for name, field in kwargs.items():
        _add_field_to_message(
            __message_type__,
            name,
            field,
        )


class MessageMeta(ABCMeta):
    def __new__(mcs, name, bases, namespace):
        new_cls = super().__new__(
            mcs,
            name,
            bases,
            namespace,
        )

        if name != 'Message':
            fields = mcs._collect_fields(name, namespace)

            new_cls._field_by_name = {}
            new_cls._field_by_number = {}
            new_cls._required_fields = set()

            one_ofs = mcs._collect_one_ofs(name, namespace)
            new_cls._one_of_by_field_name = one_ofs
            new_cls._one_ofs = {x.name for x in one_ofs.values()}

            define_fields(new_cls, **fields)

        return new_cls

    @classmethod
    def _collect_one_ofs(mcs, class_name: str, class_dict: dict) -> Dict[str, OneOf]:
        one_ofs = {}

        for key, value in class_dict.items():
            if isinstance(value, OneOf):
                value.name = key

                if len(value.fields) < 1:
                    raise FieldValidationError(
                        f'one_f {key!r} of message {class_name!r} should have at least one field'
                    )

                for name in value.fields:
                    one_ofs[name] = value

        return one_ofs

    @classmethod
    def _collect_fields(mcs, class_name: str, class_dict: dict) -> dict:
        fields = {}
        field_numbers = set()

        for key, value in class_dict.items():
            if isinstance(value, Field):
                value.name = key

                if value.number in field_numbers:
                    raise FieldValidationError(
                        f'Field with number {value.number} is already registered in message {class_name!r}'
                    )

                field_numbers.add(value.number)

                if hasattr(value, 'default') and value.default is not None:
                    try:
                        value.validate_value(value.default)
                    except ValueError:
                        raise FieldValidationError(
                            f'Field {key!r} of message {class_name!r} has invalid default value: {value.default!r}'
                        )

                fields[key] = value

        return fields


T = TypeVar('T')


class Message(metaclass=MessageMeta):
    # The following fields provided by metaclass
    _field_by_name: Dict[str, Union[Field, Repeated]] = None
    _field_by_number: Dict[int, Union[Field, Repeated]] = None
    _one_of_by_field_name: dict = None
    _required_fields: Set[str] = None

    # Provided by code generator
    DESCRIPTOR: 'DescriptorProto' = None

    _to_python: Optional[Callable] = None
    _from_python: Optional[Callable] = None

    def __init__(self, **kwargs):
        """
        :raises:
            AttributeError: when messages has no such field
            ValueError: when field value is invalid
        """
        self._data = {}
        self._which_one_of = {}

        for key, value in kwargs.items():
            if key not in self._field_by_name:
                raise AttributeError(
                    f'Protocol message {type(self).__qualname__} has no {key!r} field'
                )
            if value is not None:
                setattr(self, key, value)

    def to_python(self):
        if self._to_python is None:
            raise NotImplementedError(
                f'to_python() function is not provided for protocol message {type(self).__qualname__}'
            )

        return self._to_python()

    @classmethod
    def from_python(cls: Type[T], value) -> T:
        if cls._from_python is None:
            raise NotImplementedError(
                f'from_python() function is not provided for protocol message {cls.__qualname__}'
            )
        return cls._from_python(value)

    @classmethod
    def set_to_python(cls, fn: Callable):
        cls._to_python = fn

    @classmethod
    def set_from_python(cls, fn: Callable):
        cls._from_python = fn

    @classmethod
    def as_field(cls, *, number: int, required: bool = False) -> MessageField:
        return MessageField(
            cls,
            number=number,
            required=required,
        )

    @classmethod
    def as_repeated(cls, *, number: int) -> Repeated:
        return Repeated(
            cls,
            number=number
        )

    @classmethod
<<<<<<< HEAD
    def from_bytes(cls: Type[T], data: bytes) -> T:
        position = 0
=======
    def from_bytes(cls: Type[T], data: bytes, *, strict=True) -> T:
        stream = io.BytesIO(data)
        return cls.from_stream(stream, strict=strict)

    @classmethod
    def from_stream(cls: Type[T], stream: BinaryIO, *, strict=True) -> T:
        """
        :param stream:
        :param strict: when strict is False MessageDecodeError won't be raised in case a required field was not read
        :return: Message of type T
        """
>>>>>>> bb739217
        message_fields = {}
        required_fields_left: Set[str] = cls._required_fields.copy()

        while position < len(data):
            number, wire_type, position = decode_header(data, position)

            if number in cls._field_by_number:
                field = cls._field_by_number[number]

                if field.wire_type != wire_type:
                    raise MessageDecodeError(
                        f"Field {field.name} has wire_type={field.wire_type}, "
                        f"read wire_type={wire_type} instead"
                    )

                if isinstance(field, Repeated) and not field.packed:
                    item, position = field.decode(data, position)
                    message_fields.setdefault(field.name, []).append(item)
                elif isinstance(field, MapField):
                    key, value, position = field.decode(data, position)
                    message_fields.setdefault(field.name, {})[key] = value
                else:
                    item, position = field.decode(data, position)
                    message_fields[field.name] = item

                required_fields_left.discard(field.name)
            else:
<<<<<<< HEAD
                # skip unknown fields
                _, position = wire_type_to_decoder[wire_type](data, position)

        if required_fields_left:
            raise MessageDecodeError(
                f"Missing required fields {required_fields_left}"
            )
=======
                # read and discard unknown field
                wire_type_to_decoder[wire_type](stream)

        if strict:
            # TODO: when adding field to Message if the field is required
            #  put it to Message._required_fields to simplify the following check
            for key, field, in cls._field_by_name.items():
                if getattr(field, 'required', False) and not getattr(field, 'default', None) and key not in message_fields:
                    raise MessageDecodeError(
                        f"Missing required field {key}"
                    )
>>>>>>> bb739217

        return cls(**message_fields)

    @classmethod
    def from_stream(cls: Type[T], stream: BinaryIO) -> T:
        return cls.from_bytes(stream.read())

    def to_bytes(self) -> bytes:
        if not self.is_initialized():
            required_fields = self._required_fields - self._data.keys()

            raise MessageEncodeError(
                f'Message {type(self).__qualname__!r} is missing required fields: {", ".join(required_fields)}'
            )

        encoded_fields = []

        for key, field in self._field_by_name.items():
            value = getattr(self, key)

            if value is None:
                continue

            encoded_fields.append(field.encode(value))

        return b''.join(encoded_fields)

    def to_stream(self, stream: BinaryIO):
        stream.write(self.to_bytes())

    def has_field(self, name: str) -> bool:
        """
        Checks if field was explicitly set

        :raises:
            AttributeError: if message has no such field
        """
        if name not in self._field_by_name:
            raise AttributeError(
                f"Protocol message {type(self).__qualname__} has no such field {name!r}"
            )

        return name in self._data

    def which_one_of(self, one_of_name: str) -> Optional[str]:
        if one_of_name not in self._one_ofs:
            raise ValueError(
                f'Protocol message {type(self).__qualname__} has no such one_of {one_of_name!r}'
            )

        try:
            return self._which_one_of[one_of_name]
        except KeyError:
            return None

    def is_empty(self) -> bool:
        """
        Returns False if at least one field was explicitly set
        """
        return not bool(self._data)

    def is_initialized(self) -> bool:
        """
        Returns True if all required non-default fields are set
        """
        return self._required_fields.issubset(
            self._data.keys()
        )

    @classmethod
    def list_fields(cls) -> List[str]:
        return list(cls._field_by_name.keys())

    def to_dict(self) -> dict:
        data = {}

        for key, value in self._data.items():
            data[key] = self._to_dict(value)

        return data

    def _to_dict(self, value):
        if isinstance(value, Message):
            return value.to_dict()

        if isinstance(value, List):
            return [self._to_dict(x) for x in value]

        if isinstance(value, Dict):
            return dict(value)

        return value

    def __eq__(self, other):
        if not isinstance(other, type(self)):
            raise ValueError(
                f'Cannot compare protocol message {type(self).__qualname__} '
                f'to {type(other).__qualname__}'
            )

        return all(
            getattr(self, field) == getattr(other, field)
            for field in self.list_fields()
        )

    def __ne__(self, other):
        if not isinstance(other, type(self)):
            raise ValueError(
                f'Cannot compare protocol message {type(self).__qualname__} '
                f'to {type(self)}'
            )

        return not self == other

    def __str__(self):
        return self._format()

    _format_indent = ' ' * 4

    def _format(self, buffer: list = None, indent_level=0) -> str:
        buffer = buffer or []

        if indent_level == 0:
            buffer.append(f"message {type(self).__name__}")

        for key, value in self._data.items():
            self._format_value(key, value, buffer, indent_level + 1)

        return '\n'.join(buffer)

    def _format_nested_message(
        self,
        buffer: list,
        name: str,
        value: 'Message',
        indent_level: int,
    ):
        indent = self._format_indent * indent_level
        buffer.append(f'{indent}{name} = {type(value).__name__} {{')
        value._format(buffer, indent_level)
        buffer.append(f'{indent}}}')

    def _format_enum(
        self,
        buffer: list,
        name: str,
        value: IntEnum,
        indent_level: int,
    ):
        indent = self._format_indent * indent_level
        buffer.append(f'{indent}{name + " =" if name else ""} {str(value)}')

    def _format_repeated(
        self,
        buffer: list,
        name: str,
        value: list,
        indent_level: int,
    ):
        indent = self._format_indent * indent_level
        buffer.append(f'{indent}{name} = [')
        nested_indent = indent + self._format_indent
        first_n_items = 10

        for item in value[:first_n_items]:
            if isinstance(item, Message):
                if item.is_empty():
                    buffer.append(f'{nested_indent}{{}}')
                else:
                    buffer.append(f'{nested_indent}{{')
                    item._format(buffer, indent_level + 1)
                    buffer.append(f'{nested_indent}}}')
            else:
                self._format_value('', item, buffer, indent_level + 1)

        if len(value) > first_n_items:
            buffer.append(f'{nested_indent}... items more: {len(value) - first_n_items}')

        buffer.append(f'{indent}]')

    def _format_map(
        self,
        buffer: list,
        name: str,
        value: dict,
        indent_level: int,
    ):
        """
        Maps will be implemented when Message.format() will be refactored
        """
        indent = self._format_indent * indent_level
        buffer.append(f'{indent}{name} = {value}')

    def _format_bytes(
        self,
        buffer: list,
        name: str,
        value: bytes,
        indent_level: int,
    ):
        indent = self._format_indent * indent_level
        first_n_elements = 15

        if len(value) > first_n_elements:
            value_display = f"{value[:first_n_elements]} ... {len(value) - first_n_elements:_} bytes more"
        else:
            value_display = value

        buffer.append(f'{indent}{name + " =" if name else ""} {value_display}')

    def _format_string(
        self,
        buffer: list,
        name: str,
        value: str,
        indent_level: int,
    ):
        indent = self._format_indent * indent_level
        first_n_elements = 50

        if len(value) > first_n_elements:
            value_display = f"{value[:first_n_elements]!r} ... {len(value) - first_n_elements:_} characters more"
        else:
            value_display = repr(value)

        buffer.append(f'{indent}{name + " =" if name else ""} {value_display}')

    def _format_value(self, name: str, value, buffer: list, indent_level: int):
        type_to_formatter = {
            ValidatedList: self._format_repeated,
            ValidatedDict: self._format_map,
            bytes: self._format_bytes,
            str: self._format_string,
        }
        formatter = None

        if isinstance(value, Message):
            formatter = self._format_nested_message
        elif isinstance(value, IntEnum):
            formatter = self._format_enum
        elif type(value) in type_to_formatter:
            formatter = type_to_formatter[type(value)]

        if formatter:
            formatter(
                buffer,
                name,
                value,
                indent_level,
            )
        else:
            indent = self._format_indent * indent_level
            buffer.append(f'{indent}{name + " = " if name else ""}{value!r}')

    # The following methods provided for libraries like grpclib to simplify end-user experience
    def SerializeToString(self) -> bytes:
        return self.to_bytes()

    @classmethod
    def FromString(cls: Type[T], data: bytes) -> T:
        return cls.from_bytes(data)<|MERGE_RESOLUTION|>--- conflicted
+++ resolved
@@ -2,9 +2,9 @@
 from enum import IntEnum
 from typing import BinaryIO, List, Callable, Optional, TypeVar, Type, Dict, Union, Set
 
-from protox.encoding import wire_type_to_decoder
-from protox_encoding import decode_header
-from protox.exceptions import MessageEncodeError, MessageDecodeError, FieldValidationError
+from protox_encoding import message_fields_from_bytes
+
+from protox.exceptions import MessageEncodeError, FieldValidationError
 from protox.fields import Field, OneOf, Repeated, MessageField, MapField, PrimitiveField
 from protox.validated_dict import ValidatedDict
 from protox.validated_list import ValidatedList
@@ -304,72 +304,15 @@
         )
 
     @classmethod
-<<<<<<< HEAD
-    def from_bytes(cls: Type[T], data: bytes) -> T:
-        position = 0
-=======
-    def from_bytes(cls: Type[T], data: bytes, *, strict=True) -> T:
-        stream = io.BytesIO(data)
-        return cls.from_stream(stream, strict=strict)
-
-    @classmethod
-    def from_stream(cls: Type[T], stream: BinaryIO, *, strict=True) -> T:
-        """
-        :param stream:
-        :param strict: when strict is False MessageDecodeError won't be raised in case a required field was not read
-        :return: Message of type T
-        """
->>>>>>> bb739217
-        message_fields = {}
-        required_fields_left: Set[str] = cls._required_fields.copy()
-
-        while position < len(data):
-            number, wire_type, position = decode_header(data, position)
-
-            if number in cls._field_by_number:
-                field = cls._field_by_number[number]
-
-                if field.wire_type != wire_type:
-                    raise MessageDecodeError(
-                        f"Field {field.name} has wire_type={field.wire_type}, "
-                        f"read wire_type={wire_type} instead"
-                    )
-
-                if isinstance(field, Repeated) and not field.packed:
-                    item, position = field.decode(data, position)
-                    message_fields.setdefault(field.name, []).append(item)
-                elif isinstance(field, MapField):
-                    key, value, position = field.decode(data, position)
-                    message_fields.setdefault(field.name, {})[key] = value
-                else:
-                    item, position = field.decode(data, position)
-                    message_fields[field.name] = item
-
-                required_fields_left.discard(field.name)
-            else:
-<<<<<<< HEAD
-                # skip unknown fields
-                _, position = wire_type_to_decoder[wire_type](data, position)
-
-        if required_fields_left:
-            raise MessageDecodeError(
-                f"Missing required fields {required_fields_left}"
-            )
-=======
-                # read and discard unknown field
-                wire_type_to_decoder[wire_type](stream)
-
-        if strict:
-            # TODO: when adding field to Message if the field is required
-            #  put it to Message._required_fields to simplify the following check
-            for key, field, in cls._field_by_name.items():
-                if getattr(field, 'required', False) and not getattr(field, 'default', None) and key not in message_fields:
-                    raise MessageDecodeError(
-                        f"Missing required field {key}"
-                    )
->>>>>>> bb739217
-
-        return cls(**message_fields)
+    def from_bytes(cls: Type[T], data: bytes, strict: bool = True) -> T:
+        return cls(
+            **message_fields_from_bytes(
+                data,
+                cls._required_fields,
+                cls._field_by_number,
+                strict,
+            )
+        )
 
     @classmethod
     def from_stream(cls: Type[T], stream: BinaryIO) -> T:
